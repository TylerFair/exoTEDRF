--- conflicted
+++ resolved
@@ -65,9 +65,8 @@
         elif isinstance(hot_pixel_map, np.ndarray) or hot_pixel_map is None:
             self.hotpix = hot_pixel_map
         else:
-            msg = 'Invalid type for hot_pixel_map: {}'\
-                .format(type(hot_pixel_map))
-            raise ValueError(msg)
+            raise ValueError('Invalid type for hot_pixel_map: '
+                             '{}'.format(type(hot_pixel_map)))
 
     def run(self, save_results=True, force_redo=False, **kwargs):
         """Method to run the step.
@@ -343,8 +342,7 @@
                         res.close()
                         os.rename(current_name, expected_file)
                         thisfile = fits.open(expected_file)
-                        thisfile[0].header['FILENAME'] = (self.fileroots[i] +
-                                                          self.tag)
+                        thisfile[0].header['FILENAME'] = (self.fileroots[i] + self.tag)
                         thisfile.writeto(expected_file, overwrite=True)
                     res = expected_file
             results.append(res)
@@ -774,9 +772,8 @@
                                        'scale-achromatic-window']:
                         # To use "reference files" to calculate 1/f noise.
                         method = self.method.split('scale-')[-1]
-<<<<<<< HEAD
                         res = oneoverfstep_scale(
-                            datafile=segment,
+                            segment,
                             deepstack=deepstack,
                             inner_mask_width=soss_inner_mask_width,
                             outer_mask_width=soss_outer_mask_width,
@@ -789,25 +786,9 @@
                             fileroot=self.fileroots[i],
                             method=method,
                             centroids=self.centroids,
+                            smoothing_scale=smoothing_scale,
                             **kwargs
                         )
-=======
-                        res = oneoverfstep_scale(segment,
-                                                 deepstack=deepstack,
-                                                 inner_mask_width=soss_inner_mask_width,
-                                                 outer_mask_width=soss_outer_mask_width,
-                                                 background=self.background,
-                                                 timeseries=thistso,
-                                                 timeseries_o2=thistso_o2,
-                                                 output_dir=self.output_dir,
-                                                 save_results=save_results,
-                                                 pixel_mask=thismask,
-                                                 fileroot=self.fileroots[i],
-                                                 method=method,
-                                                 centroids=self.centroids,
-                                                 smoothing_scale=smoothing_scale,
-                                                 **kwargs)
->>>>>>> b6ca3f03
                     elif self.method == 'solve':
                         # To use MLE to solve for the 1/f noise.
                         res = oneoverfstep_solve(
@@ -825,15 +806,13 @@
                         mle_results.append(calc_vals)
                     else:
                         # Raise error otherwise.
-                        msg = 'Unrecognized 1/f correction: {}' \
-                              ''.format(self.method)
-                        raise ValueError(msg)
+                        raise ValueError('Unrecognized 1/f correction: '
+                                         '{}'.format(self.method))
                 else:
                     if self.method not in ['median', 'slope']:
                         # Raise error for bad method.
-                        msg = 'Unrecognized 1/f correction: {}' \
-                              ''.format(self.method)
-                        raise ValueError(msg)
+                        raise ValueError('Unrecognized 1/f correction: '
+                                         '{}'.format(self.method))
 
                     res = oneoverfstep_nirspec(segment,
                                                output_dir=self.output_dir,
@@ -1840,8 +1819,7 @@
                         pp = np.polyfit(xxpos, yypos, 1)
                         dc[:, xx] = np.polyval(pp, xpos)
             else:
-                msg = 'Unrecognized 1/f method {}'.format(method)
-                raise ValueError(msg)
+                raise ValueError('Unrecognized 1/f method {}'.format(method))
 
         # Make sure no NaNs are in the DC map
         dc = np.where(np.isfinite(dc), dc, 0)
